/*
  Stockfish, a UCI chess playing engine derived from Glaurung 2.1
  Copyright (C) 2004-2008 Tord Romstad (Glaurung author)
  Copyright (C) 2008-2015 Marco Costalba, Joona Kiiski, Tord Romstad
  Copyright (C) 2015-2020 Marco Costalba, Joona Kiiski, Gary Linscott, Tord Romstad

  Stockfish is free software: you can redistribute it and/or modify
  it under the terms of the GNU General Public License as published by
  the Free Software Foundation, either version 3 of the License, or
  (at your option) any later version.

  Stockfish is distributed in the hope that it will be useful,
  but WITHOUT ANY WARRANTY; without even the implied warranty of
  MERCHANTABILITY or FITNESS FOR A PARTICULAR PURPOSE.  See the
  GNU General Public License for more details.

  You should have received a copy of the GNU General Public License
  along with this program.  If not, see <http://www.gnu.org/licenses/>.
*/

#ifndef THREAD_H_INCLUDED
#define THREAD_H_INCLUDED

#include <atomic>
#include <condition_variable>
#include <mutex>
#include <thread>
#include <vector>

#include "cluster.h"
#include "material.h"
#include "movepick.h"
#include "pawns.h"
#include "position.h"
#include "search.h"
#include "thread_win32_osx.h"


/// Thread class keeps together all the thread-related stuff. We use
/// per-thread pawn and material hash tables so that once we get a
/// pointer to an entry its life time is unlimited and we don't have
/// to care about someone changing the entry under our feet.

class Thread {

  std::mutex mutex;
  std::condition_variable cv;
  size_t idx;
  bool exit = false, searching = true; // Set before starting std::thread
  NativeThread stdThread;

public:
  explicit Thread(size_t);
  virtual ~Thread();
  virtual void search();
  void clear();
  void idle_loop();
  void start_searching();
  void wait_for_search_finished();
  int best_move_count(Move move) const;

  Pawns::Table pawnsTable;
  Material::Table materialTable;
  size_t pvIdx, pvLast;
  uint64_t ttHitAverage;
  int selDepth, nmpMinPly;
  Color nmpColor;
  std::atomic<uint64_t> nodes, tbHits, TTsaves, bestMoveChanges;

  Position rootPos;
  Search::RootMoves rootMoves;
  Depth rootDepth, completedDepth;
  CounterMoveHistory counterMoves;
  ButterflyHistory mainHistory;
  LowPlyHistory lowPlyHistory;
  CapturePieceToHistory captureHistory;
  ContinuationHistory continuationHistory[2][2];
  Score contempt;

#ifdef USE_MPI
  struct {
      std::mutex mutex;
      Cluster::TTCache<Cluster::TTCacheSize> buffer = {};
  } ttCache;
#endif
};


/// MainThread is a derived class specific for main thread

struct MainThread : public Thread {

  using Thread::Thread;

  void search() override;
  void check_time();

  double previousTimeReduction;
  Value bestPreviousScore;
  Value iterValue[4];
  int callsCnt;
  bool stopOnPonderhit;
  std::atomic_bool ponder;
};


/// ThreadPool struct handles all the threads-related stuff like init, starting,
/// parking and, most importantly, launching a thread. All the access to threads
/// is done through this class.

struct ThreadPool : public std::vector<Thread*> {

  void start_thinking(Position&, StateListPtr&, const Search::LimitsType&, bool = false);
  void clear();
  void set(size_t);

  MainThread* main()        const { return static_cast<MainThread*>(front()); }
  uint64_t nodes_searched() const { return accumulate(&Thread::nodes); }
  uint64_t tb_hits()        const { return accumulate(&Thread::tbHits); }
<<<<<<< HEAD
  uint64_t TT_saves()       const { return accumulate(&Thread::TTsaves); }
=======
  Thread* get_best_thread() const;
  void start_searching();
  void wait_for_search_finished() const;
>>>>>>> ca41ee66

  std::atomic_bool stop, increaseDepth;

private:
  StateListPtr setupStates;

  uint64_t accumulate(std::atomic<uint64_t> Thread::* member) const {

    uint64_t sum = 0;
    for (Thread* th : *this)
        sum += (th->*member).load(std::memory_order_relaxed);
    return sum;
  }
};

extern ThreadPool Threads;

#endif // #ifndef THREAD_H_INCLUDED<|MERGE_RESOLUTION|>--- conflicted
+++ resolved
@@ -117,13 +117,10 @@
   MainThread* main()        const { return static_cast<MainThread*>(front()); }
   uint64_t nodes_searched() const { return accumulate(&Thread::nodes); }
   uint64_t tb_hits()        const { return accumulate(&Thread::tbHits); }
-<<<<<<< HEAD
   uint64_t TT_saves()       const { return accumulate(&Thread::TTsaves); }
-=======
   Thread* get_best_thread() const;
   void start_searching();
   void wait_for_search_finished() const;
->>>>>>> ca41ee66
 
   std::atomic_bool stop, increaseDepth;
 
