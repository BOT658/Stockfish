/*
  Stockfish, a UCI chess playing engine derived from Glaurung 2.1
  Copyright (C) 2004-2008 Tord Romstad (Glaurung author)
  Copyright (C) 2008-2015 Marco Costalba, Joona Kiiski, Tord Romstad
  Copyright (C) 2015-2020 Marco Costalba, Joona Kiiski, Gary Linscott, Tord Romstad

  Stockfish is free software: you can redistribute it and/or modify
  it under the terms of the GNU General Public License as published by
  the Free Software Foundation, either version 3 of the License, or
  (at your option) any later version.

  Stockfish is distributed in the hope that it will be useful,
  but WITHOUT ANY WARRANTY; without even the implied warranty of
  MERCHANTABILITY or FITNESS FOR A PARTICULAR PURPOSE.  See the
  GNU General Public License for more details.

  You should have received a copy of the GNU General Public License
  along with this program.  If not, see <http://www.gnu.org/licenses/>.
*/

#include <algorithm>
#include <cassert>
#include <ostream>
#include <sstream>

#include "misc.h"
#include "search.h"
#include "thread.h"
#include "tt.h"
#include "uci.h"
#include "syzygy/tbprobe.h"

using std::string;

UCI::OptionsMap Options; // Global object

namespace UCI {

/// 'On change' actions, triggered by an option's value change
void on_clear_hash(const Option&) { Search::clear(); }
void on_hash_size(const Option& o) { TT.resize(size_t(o)); }
void on_logger(const Option& o) { start_logger(o); }
void on_threads(const Option& o) { Threads.set(size_t(o)); }
void on_tb_path(const Option& o) { Tablebases::init(o); }

void on_use_nnue(const Option& o) {
  use_nnue = o;

  if (use_nnue)
    std::cout << "info string NNUE eval used" << std::endl;
  else
    std::cout << "info string Standard eval used" << std::endl;

  init_nnue(Options["EvalFile"]);
}

void on_eval_file(const Option& o) {
  load_eval_finished = false;
  init_nnue(o);
}

/// Our case insensitive less() function as required by UCI protocol
bool CaseInsensitiveLess::operator() (const string& s1, const string& s2) const {

  return std::lexicographical_compare(s1.begin(), s1.end(), s2.begin(), s2.end(),
         [](char c1, char c2) { return tolower(c1) < tolower(c2); });
}


/// UCI::init() initializes the UCI options to their hard-coded default values

void init(OptionsMap& o) {

  constexpr int MaxHashMB = Is64Bit ? 33554432 : 2048;

  o["Debug Log File"]        << Option("", on_logger);
  o["Contempt"]              << Option(24, -100, 100);
  o["Analysis Contempt"]     << Option("Both var Off var White var Black var Both", "Both");
  o["Threads"]               << Option(1, 1, 512, on_threads);
  o["Hash"]                  << Option(16, 1, MaxHashMB, on_hash_size);
  o["Clear Hash"]            << Option(on_clear_hash);
  o["Ponder"]                << Option(false);
  o["MultiPV"]               << Option(1, 1, 500);
  o["Skill Level"]           << Option(20, 0, 20);
  o["Move Overhead"]         << Option(10, 0, 5000);
  o["Slow Mover"]            << Option(100, 10, 1000);
  o["nodestime"]             << Option(0, 0, 10000);
  o["UCI_Chess960"]          << Option(false);
  o["UCI_AnalyseMode"]       << Option(false);
  o["UCI_LimitStrength"]     << Option(false);
  o["UCI_Elo"]               << Option(1350, 1350, 2850);
  o["UCI_ShowWDL"]           << Option(false);
  o["SyzygyPath"]            << Option("<empty>", on_tb_path);
  o["SyzygyProbeDepth"]      << Option(1, 1, 100);
  o["Syzygy50MoveRule"]      << Option(true);
  o["SyzygyProbeLimit"]      << Option(7, 0, 7);
<<<<<<< HEAD
  o["Use NNUE"]              << Option(false, on_use_nnue);
  o["EvalFile"]              << Option("nn.bin", on_eval_file);
=======
#ifdef EVAL_NNUE
  // Evaluation function file name. When this is changed, it is necessary to reread the evaluation function at the next ucinewgame timing.
  // Without the preceding "./", some GUIs can not load he net file.
  o["EvalFile"]              << Option("./eval/nn.bin", on_eval_file);
  // When the evaluation function is loaded at the ucinewgame timing, it is necessary to convert the new evaluation function.
  // I want to hit the test eval convert command, but there is no new evaluation function
  // It ends abnormally before executing this command.
  // Therefore, with this hidden option, you can suppress the loading of the evaluation function when ucinewgame,
  // Hit the test eval convert command.
  o["SkipLoadingEval"]       << Option(false);
  // how many moves to use a fixed move
  // o["BookMoves"] << Option(16, 0, 10000);
#endif
#if defined(EVAL_LEARN)
  // When learning the evaluation function, you can change the folder to save the evaluation function.
  // Evalsave by default. This folder shall be prepared in advance.
  // Automatically dig a folder under this folder like "0/", "1/", ... and save the evaluation function file there.
  o["EvalSaveDir"] << Option("evalsave");
#endif
>>>>>>> c0e1235f
}


/// operator<<() is used to print all the options default values in chronological
/// insertion order (the idx field) and in the format defined by the UCI protocol.

std::ostream& operator<<(std::ostream& os, const OptionsMap& om) {

  for (size_t idx = 0; idx < om.size(); ++idx)
      for (const auto& it : om)
          if (it.second.idx == idx)
          {
              const Option& o = it.second;
              os << "\noption name " << it.first << " type " << o.type;

              if (o.type == "string" || o.type == "check" || o.type == "combo")
                  os << " default " << o.defaultValue;

              if (o.type == "spin")
                  os << " default " << int(stof(o.defaultValue))
                     << " min "     << o.min
                     << " max "     << o.max;

              break;
          }

  return os;
}


/// Option class constructors and conversion operators

Option::Option(const char* v, OnChange f) : type("string"), min(0), max(0), on_change(f)
{ defaultValue = currentValue = v; }

Option::Option(bool v, OnChange f) : type("check"), min(0), max(0), on_change(f)
{ defaultValue = currentValue = (v ? "true" : "false"); }

Option::Option(OnChange f) : type("button"), min(0), max(0), on_change(f)
{}

Option::Option(double v, int minv, int maxv, OnChange f) : type("spin"), min(minv), max(maxv), on_change(f)
{ defaultValue = currentValue = std::to_string(v); }

Option::Option(const char* v, const char* cur, OnChange f) : type("combo"), min(0), max(0), on_change(f)
{ defaultValue = v; currentValue = cur; }

Option::operator double() const {
  assert(type == "check" || type == "spin");
  return (type == "spin" ? stof(currentValue) : currentValue == "true");
}

Option::operator std::string() const {
  assert(type == "string");
  return currentValue;
}

bool Option::operator==(const char* s) const {
  assert(type == "combo");
  return   !CaseInsensitiveLess()(currentValue, s)
        && !CaseInsensitiveLess()(s, currentValue);
}


/// operator<<() inits options and assigns idx in the correct printing order

void Option::operator<<(const Option& o) {

  static size_t insert_order = 0;

  *this = o;
  idx = insert_order++;
}


/// operator=() updates currentValue and triggers on_change() action. It's up to
/// the GUI to check for option's limits, but we could receive the new value
/// from the user by console window, so let's check the bounds anyway.

Option& Option::operator=(const string& v) {

  assert(!type.empty());

  if (   (type != "button" && v.empty())
      || (type == "check" && v != "true" && v != "false")
      || (type == "spin" && (stof(v) < min || stof(v) > max)))
      return *this;

  if (type == "combo")
  {
      OptionsMap comboMap; // To have case insensitive compare
      string token;
      std::istringstream ss(defaultValue);
      while (ss >> token)
          comboMap[token] << Option();
      if (!comboMap.count(v) || v == "var")
          return *this;
  }

  if (type != "button")
      currentValue = v;

  if (on_change)
      on_change(*this);

  return *this;
}

bool use_nnue = false;
bool load_eval_finished = false;
} // namespace UCI<|MERGE_RESOLUTION|>--- conflicted
+++ resolved
@@ -94,30 +94,8 @@
   o["SyzygyProbeDepth"]      << Option(1, 1, 100);
   o["Syzygy50MoveRule"]      << Option(true);
   o["SyzygyProbeLimit"]      << Option(7, 0, 7);
-<<<<<<< HEAD
   o["Use NNUE"]              << Option(false, on_use_nnue);
-  o["EvalFile"]              << Option("nn.bin", on_eval_file);
-=======
-#ifdef EVAL_NNUE
-  // Evaluation function file name. When this is changed, it is necessary to reread the evaluation function at the next ucinewgame timing.
-  // Without the preceding "./", some GUIs can not load he net file.
   o["EvalFile"]              << Option("./eval/nn.bin", on_eval_file);
-  // When the evaluation function is loaded at the ucinewgame timing, it is necessary to convert the new evaluation function.
-  // I want to hit the test eval convert command, but there is no new evaluation function
-  // It ends abnormally before executing this command.
-  // Therefore, with this hidden option, you can suppress the loading of the evaluation function when ucinewgame,
-  // Hit the test eval convert command.
-  o["SkipLoadingEval"]       << Option(false);
-  // how many moves to use a fixed move
-  // o["BookMoves"] << Option(16, 0, 10000);
-#endif
-#if defined(EVAL_LEARN)
-  // When learning the evaluation function, you can change the folder to save the evaluation function.
-  // Evalsave by default. This folder shall be prepared in advance.
-  // Automatically dig a folder under this folder like "0/", "1/", ... and save the evaluation function file there.
-  o["EvalSaveDir"] << Option("evalsave");
-#endif
->>>>>>> c0e1235f
 }
 
 
