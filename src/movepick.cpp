--- conflicted
+++ resolved
@@ -162,13 +162,9 @@
       ++stage;
       return ttMove;
 
-<<<<<<< HEAD
   case CAPTURE_INIT:
   case PROBCUT_INIT:
   case QCAPTURE_INIT:
-=======
-  case CAPTURES_INIT: case PROBCUT_CAPTURES_INIT: case QCAPTURES_INIT:
->>>>>>> 1485ce23
       endBadCaptures = cur = moves;
       endMoves = generate<CAPTURES>(pos, cur);
       score<CAPTURES>();
@@ -209,25 +205,12 @@
       /* fallthrough */
 
   case QUIET:
-<<<<<<< HEAD
       if (   !skipQuiets
-          && pick<Next>([&](){ return   move != killers[0]
-                                     && move != killers[1]
-                                     && move != countermove; }))
+          && pick<Next>([&](){ return   move != specials[0]
+                                     && move != specials[1]
+                                     && move != specials[2]; }))
           return move;
       cur = moves, endMoves = endBadCaptures; // Point to beginning and end of bad captures
-=======
-      if (!skipQuiets)
-          while (cur < endMoves)
-          {
-              move = *cur++;
-              if (   move != ttMove
-                  && move != specials[0]
-                  && move != specials[1]
-                  && move != specials[2])
-                  return move;
-          }
->>>>>>> 1485ce23
       ++stage;
       /* fallthrough */
 
