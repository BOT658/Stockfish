/*
  Stockfish, a UCI chess playing engine derived from Glaurung 2.1
  Copyright (C) 2004-2008 Tord Romstad (Glaurung author)
  Copyright (C) 2008-2015 Marco Costalba, Joona Kiiski, Tord Romstad
  Copyright (C) 2015-2020 Marco Costalba, Joona Kiiski, Gary Linscott, Tord Romstad

  Stockfish is free software: you can redistribute it and/or modify
  it under the terms of the GNU General Public License as published by
  the Free Software Foundation, either version 3 of the License, or
  (at your option) any later version.

  Stockfish is distributed in the hope that it will be useful,
  but WITHOUT ANY WARRANTY; without even the implied warranty of
  MERCHANTABILITY or FITNESS FOR A PARTICULAR PURPOSE.  See the
  GNU General Public License for more details.

  You should have received a copy of the GNU General Public License
  along with this program.  If not, see <http://www.gnu.org/licenses/>.
*/

#include <algorithm>
#include <cassert>
#include <cmath>
#include <cstring>   // For std::memset
#include <iostream>
#include <sstream>

#include "evaluate.h"
#include "misc.h"
#include "movegen.h"
#include "movepick.h"
#include "position.h"
#include "search.h"
#include "thread.h"
#include "timeman.h"
#include "tt.h"
#include "uci.h"
#include "syzygy/tbprobe.h"

namespace Search {

  LimitsType Limits;
}

namespace Tablebases {

  int Cardinality;
  bool RootInTB;
  bool UseRule50;
  Depth ProbeDepth;
}

namespace TB = Tablebases;

using std::string;
using Eval::evaluate;
using namespace Search;

namespace {

  // Different node types, used as a template parameter
  enum NodeType { NonPV, PV };

  constexpr uint64_t TtHitAverageWindow     = 4096;
  constexpr uint64_t TtHitAverageResolution = 1024;

  // Razor and futility margins
  constexpr int RazorMargin = 527;
  Value futility_margin(Depth d, bool improving) {
    return Value(227 * (d - improving));
  }

  // Reductions lookup table, initialized at startup
  int Reductions[MAX_MOVES]; // [depth or moveNumber]

  Depth reduction(bool i, Depth d, int mn) {
    int r = Reductions[d] * Reductions[mn];
    return (r + 570) / 1024 + (!i && r > 1018);
  }

  constexpr int futility_move_count(bool improving, Depth depth) {
    return (3 + depth * depth) / (2 - improving);
  }

  // History and stats update bonus, based on depth
  int stat_bonus(Depth d) {
    return d > 15 ? 27 : 17 * d * d + 133 * d - 134;
  }

  // Add a small random component to draw evaluations to avoid 3fold-blindness
  Value value_draw(Thread* thisThread) {
    return VALUE_DRAW + Value(2 * (thisThread->nodes & 1) - 1);
  }

  // Skill structure is used to implement strength limit
  struct Skill {
    explicit Skill(int l) : level(l) {}
    bool enabled() const { return level < 20; }
    bool time_to_pick(Depth depth) const { return depth == 1 + level; }
    Move pick_best(size_t multiPV);

    int level;
    Move best = MOVE_NONE;
  };

  // Breadcrumbs are used to mark nodes as being searched by a given thread
  struct Breadcrumb {
    std::atomic<Thread*> thread;
    std::atomic<Key> key;
  };
  std::array<Breadcrumb, 1024> breadcrumbs;

  // ThreadHolding structure keeps track of which thread left breadcrumbs at the given
  // node for potential reductions. A free node will be marked upon entering the moves
  // loop by the constructor, and unmarked upon leaving that loop by the destructor.
  struct ThreadHolding {
    explicit ThreadHolding(Thread* thisThread, Key posKey, int ply) {
       location = ply < 8 ? &breadcrumbs[posKey & (breadcrumbs.size() - 1)] : nullptr;
       otherThread = false;
       owning = false;
       if (location)
       {
          // See if another already marked this location, if not, mark it ourselves
          Thread* tmp = (*location).thread.load(std::memory_order_relaxed);
          if (tmp == nullptr)
          {
              (*location).thread.store(thisThread, std::memory_order_relaxed);
              (*location).key.store(posKey, std::memory_order_relaxed);
              owning = true;
          }
          else if (   tmp != thisThread
                   && (*location).key.load(std::memory_order_relaxed) == posKey)
              otherThread = true;
       }
    }

    ~ThreadHolding() {
       if (owning) // Free the marked location
           (*location).thread.store(nullptr, std::memory_order_relaxed);
    }

    bool marked() { return otherThread; }

    private:
    Breadcrumb* location;
    bool otherThread, owning;
  };

  template <NodeType NT>
  Value search(Position& pos, Stack* ss, Value alpha, Value beta, Depth depth, bool cutNode);

  template <NodeType NT>
  Value qsearch(Position& pos, Stack* ss, Value alpha, Value beta, Depth depth = 0);

  Value value_to_tt(Value v, int ply);
  Value value_from_tt(Value v, int ply, int r50c);
  void update_pv(Move* pv, Move move, Move* childPv);
  void update_continuation_histories(Stack* ss, Piece pc, Square to, int bonus);
  void update_quiet_stats(const Position& pos, Stack* ss, Move move, int bonus, int depth);
  void update_all_stats(const Position& pos, Stack* ss, Move bestMove, Value bestValue, Value beta, Square prevSq,
                        Move* quietsSearched, int quietCount, Move* capturesSearched, int captureCount, Depth depth);

  // perft() is our utility to verify move generation. All the leaf nodes up
  // to the given depth are generated and counted, and the sum is returned.
  template<bool Root>
  uint64_t perft(Position& pos, Depth depth) {

    StateInfo st;
    uint64_t cnt, nodes = 0;
    const bool leaf = (depth == 2);

    for (const auto& m : MoveList<LEGAL>(pos))
    {
        if (Root && depth <= 1)
            cnt = 1, nodes++;
        else
        {
            pos.do_move(m, st);
            cnt = leaf ? MoveList<LEGAL>(pos).size() : perft<false>(pos, depth - 1);
            nodes += cnt;
            pos.undo_move(m);
        }
        if (Root)
            sync_cout << UCI::move(m, pos.is_chess960()) << ": " << cnt << sync_endl;
    }
    return nodes;
  }

} // namespace


/// Search::init() is called at startup to initialize various lookup tables

void Search::init() {

  for (int i = 1; i < MAX_MOVES; ++i)
      Reductions[i] = int((24.8 + std::log(Threads.size())) * std::log(i));
}


/// Search::clear() resets search state to its initial value

void Search::clear() {

  Threads.main()->wait_for_search_finished();

  Time.availableNodes = 0;
  TT.clear();
  Threads.clear();
  Tablebases::init(Options["SyzygyPath"]); // Free mapped files
}


/// MainThread::search() is started when the program receives the UCI 'go'
/// command. It searches from the root position and outputs the "bestmove".

void MainThread::search() {

  if (Limits.perft)
  {
      nodes = perft<true>(rootPos, Limits.perft);
      sync_cout << "\nNodes searched: " << nodes << "\n" << sync_endl;
      return;
  }

  Color us = rootPos.side_to_move();
  Time.init(Limits, us, rootPos.game_ply());
  TT.new_search();

  if (rootMoves.empty())
  {
      rootMoves.emplace_back(MOVE_NONE);
      sync_cout << "info depth 0 score "
                << UCI::value(rootPos.checkers() ? -VALUE_MATE : VALUE_DRAW)
                << sync_endl;
  }
  else
  {
      Threads.start_searching(); // start non-main threads
      Thread::search();          // main thread start searching
  }

  // When we reach the maximum depth, we can arrive here without a raise of
  // Threads.stop. However, if we are pondering or in an infinite search,
  // the UCI protocol states that we shouldn't print the best move before the
  // GUI sends a "stop" or "ponderhit" command. We therefore simply wait here
  // until the GUI sends one of those commands.

  while (!Threads.stop && (ponder || Limits.infinite))
  {} // Busy wait for a stop or a ponder reset

  // Stop the threads if not already stopped (also raise the stop if
  // "ponderhit" just reset Threads.ponder).
  Threads.stop = true;

  // Wait until all threads have finished
  Threads.wait_for_search_finished();

  // When playing in 'nodes as time' mode, subtract the searched nodes from
  // the available ones before exiting.
  if (Limits.npmsec)
      Time.availableNodes += Limits.inc[us] - Threads.nodes_searched();

  Thread* bestThread = this;

  if (int(Options["MultiPV"]) == 1 &&
      !Limits.depth &&
      !(Skill(Options["Skill Level"]).enabled() || int(Options["UCI_LimitStrength"])) &&
      rootMoves[0].pv[0] != MOVE_NONE)
      bestThread = Threads.get_best_thread();

  bestPreviousScore = bestThread->rootMoves[0].score;

  // Send again PV info if we have a new best thread
  if (bestThread != this)
      sync_cout << UCI::pv(bestThread->rootPos, bestThread->completedDepth, -VALUE_INFINITE, VALUE_INFINITE) << sync_endl;

  sync_cout << "bestmove " << UCI::move(bestThread->rootMoves[0].pv[0], rootPos.is_chess960());

  if (bestThread->rootMoves[0].pv.size() > 1 || bestThread->rootMoves[0].extract_ponder_from_tt(rootPos))
      std::cout << " ponder " << UCI::move(bestThread->rootMoves[0].pv[1], rootPos.is_chess960());

  std::cout << sync_endl;
}


/// Thread::search() is the main iterative deepening loop. It calls search()
/// repeatedly with increasing depth until the allocated thinking time has been
/// consumed, the user stops the search, or the maximum search depth is reached.

void Thread::search() {

  // To allow access to (ss-7) up to (ss+2), the stack must be oversized.
  // The former is needed to allow update_continuation_histories(ss-1, ...),
  // which accesses its argument at ss-6, also near the root.
  // The latter is needed for statScores and killer initialization.
  Stack stack[MAX_PLY+10], *ss = stack+7;
  Move  pv[MAX_PLY+1];
  Value bestValue, alpha, beta, delta;
  Move  lastBestMove = MOVE_NONE;
  Depth lastBestMoveDepth = 0;
  MainThread* mainThread = (this == Threads.main() ? Threads.main() : nullptr);
  double timeReduction = 1, totBestMoveChanges = 0;
  Color us = rootPos.side_to_move();
  int iterIdx = 0;

  std::memset(ss-7, 0, 10 * sizeof(Stack));
  for (int i = 7; i > 0; i--)
      (ss-i)->continuationHistory = &this->continuationHistory[0][0][NO_PIECE][0]; // Use as a sentinel

  ss->pv = pv;

  bestValue = delta = alpha = -VALUE_INFINITE;
  beta = VALUE_INFINITE;

  if (mainThread)
  {
      if (mainThread->bestPreviousScore == VALUE_INFINITE)
          for (int i = 0; i < 4; ++i)
              mainThread->iterValue[i] = VALUE_ZERO;
      else
          for (int i = 0; i < 4; ++i)
              mainThread->iterValue[i] = mainThread->bestPreviousScore;
  }

  std::copy(&lowPlyHistory[2][0], &lowPlyHistory.back().back() + 1, &lowPlyHistory[0][0]);
  std::fill(&lowPlyHistory[MAX_LPH - 2][0], &lowPlyHistory.back().back() + 1, 0);

  size_t multiPV = size_t(Options["MultiPV"]);

  // Pick integer skill levels, but non-deterministically round up or down
  // such that the average integer skill corresponds to the input floating point one.
  // UCI_Elo is converted to a suitable fractional skill level, using anchoring
  // to CCRL Elo (goldfish 1.13 = 2000) and a fit through Ordo derived Elo
  // for match (TC 60+0.6) results spanning a wide range of k values.
  PRNG rng(now());
  double floatLevel = Options["UCI_LimitStrength"] ?
                      Utility::clamp(std::pow((Options["UCI_Elo"] - 1346.6) / 143.4, 1 / 0.806), 0.0, 20.0) :
                        double(Options["Skill Level"]);
  int intLevel = int(floatLevel) +
                 ((floatLevel - int(floatLevel)) * 1024 > rng.rand<unsigned>() % 1024  ? 1 : 0);
  Skill skill(intLevel);

  // When playing with strength handicap enable MultiPV search that we will
  // use behind the scenes to retrieve a set of possible moves.
  if (skill.enabled())
      multiPV = std::max(multiPV, (size_t)4);

  multiPV = std::min(multiPV, rootMoves.size());
  ttHitAverage = TtHitAverageWindow * TtHitAverageResolution / 2;

  int ct = int(Options["Contempt"]) * PawnValueEg / 100; // From centipawns

  // In analysis mode, adjust contempt in accordance with user preference
  if (Limits.infinite || Options["UCI_AnalyseMode"])
      ct =  Options["Analysis Contempt"] == "Off"  ? 0
          : Options["Analysis Contempt"] == "Both" ? ct
          : Options["Analysis Contempt"] == "White" && us == BLACK ? -ct
          : Options["Analysis Contempt"] == "Black" && us == WHITE ? -ct
          : ct;

  // Evaluation score is from the white point of view
  contempt = (us == WHITE ?  make_score(ct, ct / 2)
                          : -make_score(ct, ct / 2));

  int searchAgainCounter = 0;

  // Iterative deepening loop until requested to stop or the target depth is reached
  while (   ++rootDepth < MAX_PLY
         && !Threads.stop
         && !(Limits.depth && mainThread && rootDepth > Limits.depth))
  {
      // Age out PV variability metric
      if (mainThread)
          totBestMoveChanges /= 2;

      // Save the last iteration's scores before first PV line is searched and
      // all the move scores except the (new) PV are set to -VALUE_INFINITE.
      for (RootMove& rm : rootMoves)
          rm.previousScore = rm.score;

      size_t pvFirst = 0;
      pvLast = 0;

      if (!Threads.increaseDepth)
         searchAgainCounter++;

      // MultiPV loop. We perform a full root search for each PV line
      for (pvIdx = 0; pvIdx < multiPV && !Threads.stop; ++pvIdx)
      {
          if (pvIdx == pvLast)
          {
              pvFirst = pvLast;
              for (pvLast++; pvLast < rootMoves.size(); pvLast++)
                  if (rootMoves[pvLast].tbRank != rootMoves[pvFirst].tbRank)
                      break;
          }

          // Reset UCI info selDepth for each depth and each PV line
          selDepth = 0;

          // Reset aspiration window starting size
          if (rootDepth >= 4)
          {
              Value prev = rootMoves[pvIdx].previousScore;
              delta = Value(19);
              alpha = std::max(prev - delta,-VALUE_INFINITE);
              beta  = std::min(prev + delta, VALUE_INFINITE);

              // Adjust contempt based on root move's previousScore (dynamic contempt)
              int dct = ct + (110 - ct / 2) * prev / (abs(prev) + 140);

              contempt = (us == WHITE ?  make_score(dct, dct / 2)
                                      : -make_score(dct, dct / 2));
          }

          // Start with a small aspiration window and, in the case of a fail
          // high/low, re-search with a bigger window until we don't fail
          // high/low anymore.
          int failedHighCnt = 0;
          while (true)
          {
              Depth adjustedDepth = std::max(1, rootDepth - failedHighCnt - searchAgainCounter);
              bestValue = ::search<PV>(rootPos, ss, alpha, beta, adjustedDepth, false);

              // Bring the best move to the front. It is critical that sorting
              // is done with a stable algorithm because all the values but the
              // first and eventually the new best one are set to -VALUE_INFINITE
              // and we want to keep the same order for all the moves except the
              // new PV that goes to the front. Note that in case of MultiPV
              // search the already searched PV lines are preserved.
              std::stable_sort(rootMoves.begin() + pvIdx, rootMoves.begin() + pvLast);

              // If search has been stopped, we break immediately. Sorting is
              // safe because RootMoves is still valid, although it refers to
              // the previous iteration.
              if (Threads.stop)
                  break;

              // When failing high/low give some update (without cluttering
              // the UI) before a re-search.
              if (   mainThread
                  && multiPV == 1
                  && (bestValue <= alpha || bestValue >= beta)
                  && Time.elapsed() > 3000)
                  sync_cout << UCI::pv(rootPos, rootDepth, alpha, beta) << sync_endl;

              // In case of failing low/high increase aspiration window and
              // re-search, otherwise exit the loop.
              if (bestValue <= alpha)
              {
                  beta = (alpha + beta) / 2;
                  alpha = std::max(bestValue - delta, -VALUE_INFINITE);

                  failedHighCnt = 0;
                  if (mainThread)
                      mainThread->stopOnPonderhit = false;
              }
              else if (bestValue >= beta)
              {
                  beta = std::min(bestValue + delta, VALUE_INFINITE);
                  ++failedHighCnt;
              }
              else
              {
                  ++rootMoves[pvIdx].bestMoveCount;
                  break;
              }

              delta += delta / 4 + 5;

              assert(alpha >= -VALUE_INFINITE && beta <= VALUE_INFINITE);
          }

          // Sort the PV lines searched so far and update the GUI
          std::stable_sort(rootMoves.begin() + pvFirst, rootMoves.begin() + pvIdx + 1);

          if (    mainThread
              && (Threads.stop || pvIdx + 1 == multiPV || Time.elapsed() > 3000))
              sync_cout << UCI::pv(rootPos, rootDepth, alpha, beta) << sync_endl;
      }

      if (!Threads.stop)
          completedDepth = rootDepth;

      if (rootMoves[0].pv[0] != lastBestMove) {
         lastBestMove = rootMoves[0].pv[0];
         lastBestMoveDepth = rootDepth;
      }

      // Have we found a "mate in x"?
      if (   Limits.mate
          && bestValue >= VALUE_MATE_IN_MAX_PLY
          && VALUE_MATE - bestValue <= 2 * Limits.mate)
          Threads.stop = true;

      if (!mainThread)
          continue;

      // If skill level is enabled and time is up, pick a sub-optimal best move
      if (skill.enabled() && skill.time_to_pick(rootDepth))
          skill.pick_best(multiPV);

      // Do we have time for the next iteration? Can we stop searching now?
      if (    Limits.use_time_management()
          && !Threads.stop
          && !mainThread->stopOnPonderhit)
      {
          double fallingEval = (296 + 6 * (mainThread->bestPreviousScore - bestValue)
                                    + 6 * (mainThread->iterValue[iterIdx] - bestValue)) / 725.0;
          fallingEval = Utility::clamp(fallingEval, 0.5, 1.5);

          // If the bestMove is stable over several iterations, reduce time accordingly
          timeReduction = lastBestMoveDepth + 10 < completedDepth ? 1.92 : 0.95;
          double reduction = (1.47 + mainThread->previousTimeReduction) / (2.22 * timeReduction);

          // Use part of the gained time from a previous stable move for the current move
          for (Thread* th : Threads)
          {
              totBestMoveChanges += th->bestMoveChanges;
              th->bestMoveChanges = 0;
          }
          double bestMoveInstability = 1 + totBestMoveChanges / Threads.size();

          double totalTime = rootMoves.size() == 1 ? 0 :
                             Time.optimum() * fallingEval * reduction * bestMoveInstability;

<<<<<<< HEAD
          Threads.lotsOfTimeLeft = Time.elapsed() < totalTime / 64;

          // Stop the search if we have exceeded the totalTime, at least 1ms search.
=======
          // Stop the search if we have exceeded the totalTime, at least 1ms search
>>>>>>> ab5cd834
          if (Time.elapsed() > totalTime)
          {
              // If we are allowed to ponder do not stop the search now but
              // keep pondering until the GUI sends "ponderhit" or "stop".
              if (mainThread->ponder)
                  mainThread->stopOnPonderhit = true;
              else
                  Threads.stop = true;
          }
          else if (   Threads.increaseDepth
                   && !mainThread->ponder
                   && Time.elapsed() > totalTime * 0.56)
                   Threads.increaseDepth = false;
          else
                   Threads.increaseDepth = true;
      }

      mainThread->iterValue[iterIdx] = bestValue;
      iterIdx = (iterIdx + 1) & 3;
  }

  if (!mainThread)
      return;

  mainThread->previousTimeReduction = timeReduction;

  // If skill level is enabled, swap best PV line with the sub-optimal one
  if (skill.enabled())
      std::swap(rootMoves[0], *std::find(rootMoves.begin(), rootMoves.end(),
                skill.best ? skill.best : skill.pick_best(multiPV)));
}


namespace {

  // search<>() is the main search function for both PV and non-PV nodes

  template <NodeType NT>
  Value search(Position& pos, Stack* ss, Value alpha, Value beta, Depth depth, bool cutNode) {

    constexpr bool PvNode = NT == PV;
    const bool rootNode = PvNode && ss->ply == 0;

    // Check if we have an upcoming move which draws by repetition, or
    // if the opponent had an alternative move earlier to this position.
    if (   pos.rule50_count() >= 3
        && alpha < VALUE_DRAW
        && !rootNode
        && pos.has_game_cycle(ss->ply))
    {
        alpha = value_draw(pos.this_thread());
        if (alpha >= beta)
            return alpha;
    }

    // Dive into quiescence search when the depth reaches zero
    if (depth <= 0)
        return qsearch<NT>(pos, ss, alpha, beta);

    assert(-VALUE_INFINITE <= alpha && alpha < beta && beta <= VALUE_INFINITE);
    assert(PvNode || (alpha == beta - 1));
    assert(0 < depth && depth < MAX_PLY);
    assert(!(PvNode && cutNode));

    Move pv[MAX_PLY+1], capturesSearched[32], quietsSearched[64];
    StateInfo st;
    TTEntry* tte;
    Key posKey;
    Move ttMove, move, excludedMove, bestMove;
    Depth extension, newDepth;
    Value bestValue, value, ttValue, eval, maxValue;
    bool ttHit, ttPv, formerPv, givesCheck, improving, didLMR, priorCapture;
    bool captureOrPromotion, doFullDepthSearch, moveCountPruning,
         ttCapture, singularQuietLMR;
    Piece movedPiece;
    int moveCount, captureCount, quietCount;

    // Step 1. Initialize node
    Thread* thisThread = pos.this_thread();
    ss->inCheck = pos.checkers();
    priorCapture = pos.captured_piece();
    Color us = pos.side_to_move();
    moveCount = captureCount = quietCount = ss->moveCount = 0;
    bestValue = -VALUE_INFINITE;
    maxValue = VALUE_INFINITE;

    // Check for the available remaining time
    if (thisThread == Threads.main())
        static_cast<MainThread*>(thisThread)->check_time();

    // Used to send selDepth info to GUI (selDepth counts from 1, ply from 0)
    if (PvNode && thisThread->selDepth < ss->ply + 1)
        thisThread->selDepth = ss->ply + 1;

    if (!rootNode)
    {
        // Step 2. Check for aborted search and immediate draw
        if (   Threads.stop.load(std::memory_order_relaxed)
            || pos.is_draw(ss->ply)
            || ss->ply >= MAX_PLY)
            return (ss->ply >= MAX_PLY && !ss->inCheck) ? evaluate(pos)
                                                        : value_draw(pos.this_thread());

        // Step 3. Mate distance pruning. Even if we mate at the next move our score
        // would be at best mate_in(ss->ply+1), but if alpha is already bigger because
        // a shorter mate was found upward in the tree then there is no need to search
        // because we will never beat the current alpha. Same logic but with reversed
        // signs applies also in the opposite condition of being mated instead of giving
        // mate. In this case return a fail-high score.
        alpha = std::max(mated_in(ss->ply), alpha);
        beta = std::min(mate_in(ss->ply+1), beta);
        if (alpha >= beta)
            return alpha;
    }

    assert(0 <= ss->ply && ss->ply < MAX_PLY);

    (ss+1)->ply = ss->ply + 1;
    (ss+1)->excludedMove = bestMove = MOVE_NONE;
    (ss+2)->killers[0] = (ss+2)->killers[1] = MOVE_NONE;
    Square prevSq = to_sq((ss-1)->currentMove);

    // Initialize statScore to zero for the grandchildren of the current position.
    // So statScore is shared between all grandchildren and only the first grandchild
    // starts with statScore = 0. Later grandchildren start with the last calculated
    // statScore of the previous grandchild. This influences the reduction rules in
    // LMR which are based on the statScore of parent position.
    if (rootNode)
        (ss+4)->statScore = 0;
    else
        (ss+2)->statScore = 0;

    // Step 4. Transposition table lookup. We don't want the score of a partial
    // search to overwrite a previous full search TT value, so we use a different
    // position key in case of an excluded move.
    excludedMove = ss->excludedMove;
    posKey = pos.key() ^ (Key(excludedMove) << 48); // Isn't a very good hash
    tte = TT.probe(posKey, ttHit);
    ttValue = ttHit ? value_from_tt(tte->value(), ss->ply, pos.rule50_count()) : VALUE_NONE;
    ttMove =  rootNode ? thisThread->rootMoves[thisThread->pvIdx].pv[0]
            : ttHit    ? tte->move() : MOVE_NONE;
    ttPv = PvNode || (ttHit && tte->is_pv());
    formerPv = ttPv && !PvNode;

    if (ttPv && depth > 12 && ss->ply - 1 < MAX_LPH && !priorCapture && is_ok((ss-1)->currentMove))
        thisThread->lowPlyHistory[ss->ply - 1][from_to((ss-1)->currentMove)] << stat_bonus(depth - 5);

    // thisThread->ttHitAverage can be used to approximate the running average of ttHit
    thisThread->ttHitAverage =   (TtHitAverageWindow - 1) * thisThread->ttHitAverage / TtHitAverageWindow
                                + TtHitAverageResolution * ttHit;

    // At non-PV nodes we check for an early TT cutoff
    if (  !PvNode
        && ttHit
        && tte->depth() >= depth
        && ttValue != VALUE_NONE // Possible in case of TT access race
        && (ttValue >= beta ? (tte->bound() & BOUND_LOWER)
                            : (tte->bound() & BOUND_UPPER)))
    {
        // If ttMove is quiet, update move sorting heuristics on TT hit
        if (ttMove)
        {
            if (ttValue >= beta)
            {
                if (!pos.capture_or_promotion(ttMove))
                    update_quiet_stats(pos, ss, ttMove, stat_bonus(depth), depth);

                // Extra penalty for early quiet moves of the previous ply
                if ((ss-1)->moveCount <= 2 && !priorCapture)
                    update_continuation_histories(ss-1, pos.piece_on(prevSq), prevSq, -stat_bonus(depth + 1));
            }
            // Penalty for a quiet ttMove that fails low
            else if (!pos.capture_or_promotion(ttMove))
            {
                int penalty = -stat_bonus(depth);
                thisThread->mainHistory[us][from_to(ttMove)] << penalty;
                update_continuation_histories(ss, pos.moved_piece(ttMove), to_sq(ttMove), penalty);
            }
        }

        if (pos.rule50_count() < 90)
            return ttValue;
    }

    // Step 5. Tablebases probe
    if (!rootNode && TB::Cardinality)
    {
        int piecesCount = pos.count<ALL_PIECES>();

        if (    piecesCount <= TB::Cardinality
            && (piecesCount <  TB::Cardinality || depth >= TB::ProbeDepth)
            &&  pos.rule50_count() == 0
            && !pos.can_castle(ANY_CASTLING))
        {
            TB::ProbeState err;
            TB::WDLScore wdl = Tablebases::probe_wdl(pos, &err);

            // Force check of time on the next occasion
            if (thisThread == Threads.main())
                static_cast<MainThread*>(thisThread)->callsCnt = 0;

            if (err != TB::ProbeState::FAIL)
            {
                thisThread->tbHits.fetch_add(1, std::memory_order_relaxed);

                int drawScore = TB::UseRule50 ? 1 : 0;

                // use the range VALUE_MATE_IN_MAX_PLY to VALUE_TB_WIN_IN_MAX_PLY to score
                value =  wdl < -drawScore ? VALUE_MATED_IN_MAX_PLY + ss->ply + 1
                       : wdl >  drawScore ? VALUE_MATE_IN_MAX_PLY - ss->ply - 1
                                          : VALUE_DRAW + 2 * wdl * drawScore;

                Bound b =  wdl < -drawScore ? BOUND_UPPER
                         : wdl >  drawScore ? BOUND_LOWER : BOUND_EXACT;

                if (    b == BOUND_EXACT
                    || (b == BOUND_LOWER ? value >= beta : value <= alpha))
                {
                    tte->save(posKey, value_to_tt(value, ss->ply), ttPv, b,
                              std::min(MAX_PLY - 1, depth + 6),
                              MOVE_NONE, VALUE_NONE);

                    return value;
                }

                if (PvNode)
                {
                    if (b == BOUND_LOWER)
                        bestValue = value, alpha = std::max(alpha, bestValue);
                    else
                        maxValue = value;
                }
            }
        }
    }

    CapturePieceToHistory& captureHistory = thisThread->captureHistory;

    // Step 6. Static evaluation of the position
    if (ss->inCheck)
    {
        // Skip early pruning when in check
        ss->staticEval = eval = VALUE_NONE;
        improving = false;
        goto moves_loop;
    }
    else if (ttHit)
    {
        // Never assume anything about values stored in TT
        ss->staticEval = eval = tte->eval();
        if (eval == VALUE_NONE)
            ss->staticEval = eval = evaluate(pos);

        if (eval == VALUE_DRAW)
            eval = value_draw(thisThread);

        // Can ttValue be used as a better position evaluation?
        if (    ttValue != VALUE_NONE
            && (tte->bound() & (ttValue > eval ? BOUND_LOWER : BOUND_UPPER)))
            eval = ttValue;
    }
    else
    {
        if ((ss-1)->currentMove != MOVE_NULL)
        {
            int bonus = -(ss-1)->statScore / 512;

            ss->staticEval = eval = evaluate(pos) + bonus;
        }
        else
            ss->staticEval = eval = -(ss-1)->staticEval + 2 * Tempo;

        tte->save(posKey, VALUE_NONE, ttPv, BOUND_NONE, DEPTH_NONE, MOVE_NONE, eval);
    }

    // Step 7. Razoring (~1 Elo)
    if (   !rootNode // The required rootNode PV handling is not available in qsearch
        &&  depth == 1
        &&  eval <= alpha - RazorMargin)
        return qsearch<NT>(pos, ss, alpha, beta);

    improving =  (ss-2)->staticEval == VALUE_NONE ? (ss->staticEval > (ss-4)->staticEval
              || (ss-4)->staticEval == VALUE_NONE) : ss->staticEval > (ss-2)->staticEval;

    // Step 8. Futility pruning: child node (~50 Elo)
    if (   !PvNode
        &&  depth < 6
        &&  eval - futility_margin(depth, improving) >= beta
        &&  eval < VALUE_KNOWN_WIN) // Do not return unproven wins
        return eval;

    // Step 9. Null move search with verification search (~40 Elo)
    if (   !PvNode
        && (ss-1)->currentMove != MOVE_NULL
        && (ss-1)->statScore < 23824
        &&  eval >= beta
        &&  eval >= ss->staticEval
        &&  ss->staticEval >= beta - 33 * depth - 33 * improving + 112 * ttPv + 311
        && !excludedMove
        &&  pos.non_pawn_material(us)
        && !Threads.lotsOfTimeLeft.load(std::memory_order_relaxed)
        && (ss->ply >= thisThread->nmpMinPly || us != thisThread->nmpColor))
    {
        assert(eval - beta >= 0);

        // Null move dynamic reduction based on depth and value
        Depth R = (737 + 77 * depth) / 246 + std::min(int(eval - beta) / 192, 3);

        ss->currentMove = MOVE_NULL;
        ss->continuationHistory = &thisThread->continuationHistory[0][0][NO_PIECE][0];

        pos.do_null_move(st);

        Value nullValue = -search<NonPV>(pos, ss+1, -beta, -beta+1, depth-R, !cutNode);

        pos.undo_null_move();

        if (nullValue >= beta)
        {
            // Do not return unproven mate or TB scores
            if (nullValue >= VALUE_TB_WIN_IN_MAX_PLY)
                nullValue = beta;

            if (thisThread->nmpMinPly || (abs(beta) < VALUE_KNOWN_WIN && depth < 13))
                return nullValue;

            assert(!thisThread->nmpMinPly); // Recursive verification is not allowed

            // Do verification search at high depths, with null move pruning disabled
            // for us, until ply exceeds nmpMinPly.
            thisThread->nmpMinPly = ss->ply + 3 * (depth-R) / 4;
            thisThread->nmpColor = us;

            Value v = search<NonPV>(pos, ss, beta-1, beta, depth-R, false);

            thisThread->nmpMinPly = 0;

            if (v >= beta)
                return nullValue;
        }
    }

    // Step 10. ProbCut (~10 Elo)
    // If we have a good enough capture and a reduced search returns a value
    // much above beta, we can (almost) safely prune the previous move.
    if (   !PvNode
        &&  depth > 4
        &&  abs(beta) < VALUE_TB_WIN_IN_MAX_PLY)
    {
        Value raisedBeta = beta + 176 - 49 * improving;
        assert(raisedBeta < VALUE_INFINITE);
        MovePicker mp(pos, ttMove, raisedBeta - ss->staticEval, &captureHistory);
        int probCutCount = 0;

        while (   (move = mp.next_move()) != MOVE_NONE
               && probCutCount < 2 + 2 * cutNode
               && !(   move == ttMove
                    && tte->depth() >= depth - 4
                    && ttValue < raisedBeta))
            if (move != excludedMove && pos.legal(move))
            {
                assert(pos.capture_or_promotion(move));
                assert(depth >= 5);

                captureOrPromotion = true;
                probCutCount++;

                ss->currentMove = move;
                ss->continuationHistory = &thisThread->continuationHistory[ss->inCheck]
                                                                          [captureOrPromotion]
                                                                          [pos.moved_piece(move)]
                                                                          [to_sq(move)];

                pos.do_move(move, st);

                // Perform a preliminary qsearch to verify that the move holds
                value = -qsearch<NonPV>(pos, ss+1, -raisedBeta, -raisedBeta+1);

                // If the qsearch held, perform the regular search
                if (value >= raisedBeta)
                    value = -search<NonPV>(pos, ss+1, -raisedBeta, -raisedBeta+1, depth - 4, !cutNode);

                pos.undo_move(move);

                if (value >= raisedBeta)
                    return value;
            }
    }

    // Step 11. Internal iterative deepening (~1 Elo)
    if (depth >= 7 && !ttMove)
    {
        search<NT>(pos, ss, alpha, beta, depth - 7, cutNode);

        tte = TT.probe(posKey, ttHit);
        ttValue = ttHit ? value_from_tt(tte->value(), ss->ply, pos.rule50_count()) : VALUE_NONE;
        ttMove = ttHit ? tte->move() : MOVE_NONE;
    }

moves_loop: // When in check, search starts from here

    const PieceToHistory* contHist[] = { (ss-1)->continuationHistory, (ss-2)->continuationHistory,
                                          nullptr                   , (ss-4)->continuationHistory,
                                          nullptr                   , (ss-6)->continuationHistory };

    Move countermove = thisThread->counterMoves[pos.piece_on(prevSq)][prevSq];

    MovePicker mp(pos, ttMove, depth, &thisThread->mainHistory,
                                      &thisThread->lowPlyHistory,
                                      &captureHistory,
                                      contHist,
                                      countermove,
                                      ss->killers,
                                      ss->ply);

    value = bestValue;
    singularQuietLMR = moveCountPruning = false;
    ttCapture = ttMove && pos.capture_or_promotion(ttMove);

    // Mark this node as being searched
    ThreadHolding th(thisThread, posKey, ss->ply);

    // Step 12. Loop through all pseudo-legal moves until no moves remain
    // or a beta cutoff occurs.
    while ((move = mp.next_move(moveCountPruning)) != MOVE_NONE)
    {
      assert(is_ok(move));

      if (move == excludedMove)
          continue;

      // At root obey the "searchmoves" option and skip moves not listed in Root
      // Move List. As a consequence any illegal move is also skipped. In MultiPV
      // mode we also skip PV moves which have been already searched and those
      // of lower "TB rank" if we are in a TB root position.
      if (rootNode && !std::count(thisThread->rootMoves.begin() + thisThread->pvIdx,
                                  thisThread->rootMoves.begin() + thisThread->pvLast, move))
          continue;

      ss->moveCount = ++moveCount;

      if (rootNode && thisThread == Threads.main() && Time.elapsed() > 3000)
          sync_cout << "info depth " << depth
                    << " currmove " << UCI::move(move, pos.is_chess960())
                    << " currmovenumber " << moveCount + thisThread->pvIdx << sync_endl;
      if (PvNode)
          (ss+1)->pv = nullptr;

      extension = 0;
      captureOrPromotion = pos.capture_or_promotion(move);
      movedPiece = pos.moved_piece(move);
      givesCheck = pos.gives_check(move);

      // Calculate new depth for this move
      newDepth = depth - 1;

      // Step 13. Pruning at shallow depth (~200 Elo)
      if (  !rootNode
          && pos.non_pawn_material(us)
          && bestValue > VALUE_TB_LOSS_IN_MAX_PLY)
      {
          // Skip quiet moves if movecount exceeds our FutilityMoveCount threshold
          moveCountPruning = moveCount >= futility_move_count(improving, depth);

          // Reduced depth of the next LMR search
          int lmrDepth = std::max(newDepth - reduction(improving, depth, moveCount), 0);

          if (   !captureOrPromotion
              && !givesCheck)
          {
              // Countermoves based pruning (~20 Elo)
              if (   lmrDepth < 4 + ((ss-1)->statScore > 0 || (ss-1)->moveCount == 1)
                  && (*contHist[0])[movedPiece][to_sq(move)] < CounterMovePruneThreshold
                  && (*contHist[1])[movedPiece][to_sq(move)] < CounterMovePruneThreshold)
                  continue;

              // Futility pruning: parent node (~5 Elo)
              if (   lmrDepth < 6
                  && !ss->inCheck
                  && ss->staticEval + 284 + 188 * lmrDepth <= alpha
                  &&  (*contHist[0])[movedPiece][to_sq(move)]
                    + (*contHist[1])[movedPiece][to_sq(move)]
                    + (*contHist[3])[movedPiece][to_sq(move)]
                    + (*contHist[5])[movedPiece][to_sq(move)] / 2 < 28388)
                  continue;

              // Prune moves with negative SEE (~20 Elo)
              if (!pos.see_ge(move, Value(-(29 - std::min(lmrDepth, 17)) * lmrDepth * lmrDepth)))
                  continue;
          }
          else
          {
              // Capture history based pruning when the move doesn't give check
              if (   !givesCheck
                  && lmrDepth < 1
                  && captureHistory[movedPiece][to_sq(move)][type_of(pos.piece_on(to_sq(move)))] < 0)
                  continue;

              // Futility pruning for captures
              if (   !givesCheck
                  && lmrDepth < 6
                  && !(PvNode && abs(bestValue) < 2)
                  && PieceValue[MG][type_of(movedPiece)] >= PieceValue[MG][type_of(pos.piece_on(to_sq(move)))]
                  && !ss->inCheck
                  && ss->staticEval + 267 + 391 * lmrDepth
                     + PieceValue[MG][type_of(pos.piece_on(to_sq(move)))] <= alpha)
                  continue;

              // See based pruning
              if (!pos.see_ge(move, Value(-202) * depth)) // (~25 Elo)
                  continue;
          }
      }

      // Step 14. Extensions (~75 Elo)

      // Singular extension search (~70 Elo). If all moves but one fail low on a
      // search of (alpha-s, beta-s), and just one fails high on (alpha, beta),
      // then that move is singular and should be extended. To verify this we do
      // a reduced search on all the other moves but the ttMove and if the
      // result is lower than ttValue minus a margin then we will extend the ttMove.
      if (    depth >= 6
          &&  move == ttMove
          && !rootNode
          && !excludedMove // Avoid recursive singular search
       /* &&  ttValue != VALUE_NONE Already implicit in the next condition */
          &&  abs(ttValue) < VALUE_KNOWN_WIN
          && (tte->bound() & BOUND_LOWER)
          &&  tte->depth() >= depth - 3
          &&  pos.legal(move))
      {
          Value singularBeta = ttValue - ((formerPv + 4) * depth) / 2;
          Depth singularDepth = (depth - 1 + 3 * formerPv) / 2;
          ss->excludedMove = move;
          value = search<NonPV>(pos, ss, singularBeta - 1, singularBeta, singularDepth, cutNode);
          ss->excludedMove = MOVE_NONE;

          if (value < singularBeta)
          {
              extension = 1;
              singularQuietLMR = !ttCapture;
          }

          // Multi-cut pruning
          // Our ttMove is assumed to fail high, and now we failed high also on a reduced
          // search without the ttMove. So we assume this expected Cut-node is not singular,
          // that multiple moves fail high, and we can prune the whole subtree by returning
          // a soft bound.
          else if (singularBeta >= beta)
              return singularBeta;

          // If the eval of ttMove is greater than beta we try also if there is another
          // move that pushes it over beta, if so also produce a cutoff.
          else if (ttValue >= beta)
          {
              ss->excludedMove = move;
              value = search<NonPV>(pos, ss, beta - 1, beta, (depth + 3) / 2, cutNode);
              ss->excludedMove = MOVE_NONE;

              if (value >= beta)
                  return beta;
          }
      }

      // Check extension (~2 Elo)
      else if (    givesCheck
               && (pos.is_discovery_check_on_king(~us, move) || pos.see_ge(move)))
          extension = 1;

      // Passed pawn extension
      else if (   move == ss->killers[0]
               && pos.advanced_pawn_push(move)
               && pos.pawn_passed(us, to_sq(move)))
          extension = 1;

      // Last captures extension
      else if (   PieceValue[EG][pos.captured_piece()] > PawnValueEg
               && pos.non_pawn_material() <= 2 * RookValueMg)
          extension = 1;

      // Castling extension
      if (type_of(move) == CASTLING)
          extension = 1;

      // Late irreversible move extension
      if (   move == ttMove
          && pos.rule50_count() > 80
          && (captureOrPromotion || type_of(movedPiece) == PAWN))
          extension = 2;

      // Add extension to new depth
      newDepth += extension;

      // Speculative prefetch as early as possible
      prefetch(TT.first_entry(pos.key_after(move)));

      // Check for legality just before making the move
      if (!rootNode && !pos.legal(move))
      {
          ss->moveCount = --moveCount;
          continue;
      }

      // Update the current move (this must be done after singular extension search)
      ss->currentMove = move;
      ss->continuationHistory = &thisThread->continuationHistory[ss->inCheck]
                                                                [captureOrPromotion]
                                                                [movedPiece]
                                                                [to_sq(move)];

      // Step 15. Make the move
      pos.do_move(move, st, givesCheck);

      // Step 16. Reduced depth search (LMR, ~200 Elo). If the move fails high it will be
      // re-searched at full depth.
      if (    depth >= 3
          &&  moveCount > 1 + 2 * rootNode
          && (!rootNode || thisThread->best_move_count(move) == 0)
          && (  !captureOrPromotion
              || moveCountPruning
              || ss->staticEval + PieceValue[EG][pos.captured_piece()] <= alpha
              || cutNode
              || thisThread->ttHitAverage < 415 * TtHitAverageResolution * TtHitAverageWindow / 1024))
      {
          Depth r = reduction(improving, depth, moveCount);

          // Decrease reduction if the ttHit running average is large
          if (thisThread->ttHitAverage > 473 * TtHitAverageResolution * TtHitAverageWindow / 1024)
              r--;

          // Reduction if other threads are searching this position
          if (th.marked())
              r++;

          // Decrease reduction if position is or has been on the PV (~10 Elo)
          if (ttPv)
              r -= 2;

          if (moveCountPruning && !formerPv)
              r++;

          // Decrease reduction if opponent's move count is high (~5 Elo)
          if ((ss-1)->moveCount > 13)
              r--;

          // Decrease reduction if ttMove has been singularly extended (~3 Elo)
          if (singularQuietLMR)
              r -= 1 + formerPv;

          if (!captureOrPromotion)
          {
              // Increase reduction if ttMove is a capture (~5 Elo)
              if (ttCapture)
                  r++;

              // Increase reduction for cut nodes (~10 Elo)
              if (cutNode)
                  r += 2;

              // Decrease reduction for moves that escape a capture. Filter out
              // castling moves, because they are coded as "king captures rook" and
              // hence break make_move(). (~2 Elo)
              else if (    type_of(move) == NORMAL
                       && !pos.see_ge(reverse_move(move)))
                  r -= 2 + ttPv - (type_of(movedPiece) == PAWN);

              ss->statScore =  thisThread->mainHistory[us][from_to(move)]
                             + (*contHist[0])[movedPiece][to_sq(move)]
                             + (*contHist[1])[movedPiece][to_sq(move)]
                             + (*contHist[3])[movedPiece][to_sq(move)]
                             - 4826;

              // Decrease/increase reduction by comparing opponent's stat score (~10 Elo)
              if (ss->statScore >= -100 && (ss-1)->statScore < -112)
                  r--;

              else if ((ss-1)->statScore >= -125 && ss->statScore < -138)
                  r++;

              // Decrease/increase reduction for moves with a good/bad history (~30 Elo)
              r -= ss->statScore / 14615;
          }
          else
          {
            // Increase reduction for captures/promotions if late move and at low depth
            if (depth < 8 && moveCount > 2)
                r++;

            // Unless giving check, this capture is likely bad
            if (   !givesCheck
                && ss->staticEval + PieceValue[EG][pos.captured_piece()] + 211 * depth <= alpha)
                r++;
          }

          Depth d = Utility::clamp(newDepth - r, 1, newDepth);

          value = -search<NonPV>(pos, ss+1, -(alpha+1), -alpha, d, true);

          doFullDepthSearch = value > alpha && d != newDepth;

          didLMR = true;
      }
      else
      {
          doFullDepthSearch = !PvNode || moveCount > 1;

          didLMR = false;
      }

      // Step 17. Full depth search when LMR is skipped or fails high
      if (doFullDepthSearch)
      {
          value = -search<NonPV>(pos, ss+1, -(alpha+1), -alpha, newDepth, !cutNode);

          if (didLMR && !captureOrPromotion)
          {
              int bonus = value > alpha ?  stat_bonus(newDepth)
                                        : -stat_bonus(newDepth);

              if (move == ss->killers[0])
                  bonus += bonus / 4;

              update_continuation_histories(ss, movedPiece, to_sq(move), bonus);
          }
      }

      // For PV nodes only, do a full PV search on the first move or after a fail
      // high (in the latter case search only if value < beta), otherwise let the
      // parent node fail low with value <= alpha and try another move.
      if (PvNode && (moveCount == 1 || (value > alpha && (rootNode || value < beta))))
      {
          (ss+1)->pv = pv;
          (ss+1)->pv[0] = MOVE_NONE;

          value = -search<PV>(pos, ss+1, -beta, -alpha, newDepth, false);
      }

      // Step 18. Undo move
      pos.undo_move(move);

      assert(value > -VALUE_INFINITE && value < VALUE_INFINITE);

      // Step 19. Check for a new best move
      // Finished searching the move. If a stop occurred, the return value of
      // the search cannot be trusted, and we return immediately without
      // updating best move, PV and TT.
      if (Threads.stop.load(std::memory_order_relaxed))
          return VALUE_ZERO;

      if (rootNode)
      {
          RootMove& rm = *std::find(thisThread->rootMoves.begin(),
                                    thisThread->rootMoves.end(), move);

          // PV move or new best move?
          if (moveCount == 1 || value > alpha)
          {
              rm.score = value;
              rm.selDepth = thisThread->selDepth;
              rm.pv.resize(1);

              assert((ss+1)->pv);

              for (Move* m = (ss+1)->pv; *m != MOVE_NONE; ++m)
                  rm.pv.push_back(*m);

              // We record how often the best move has been changed in each
              // iteration. This information is used for time management: when
              // the best move changes frequently, we allocate some more time.
              if (moveCount > 1)
                  ++thisThread->bestMoveChanges;
          }
          else
              // All other moves but the PV are set to the lowest value: this
              // is not a problem when sorting because the sort is stable and the
              // move position in the list is preserved - just the PV is pushed up.
              rm.score = -VALUE_INFINITE;
      }

      if (value > bestValue)
      {
          bestValue = value;

          if (value > alpha)
          {
              bestMove = move;

              if (PvNode && !rootNode) // Update pv even in fail-high case
                  update_pv(ss->pv, move, (ss+1)->pv);

              if (PvNode && value < beta) // Update alpha! Always alpha < beta
                  alpha = value;
              else
              {
                  assert(value >= beta); // Fail high
                  ss->statScore = 0;
                  break;
              }
          }
      }

      if (move != bestMove)
      {
          if (captureOrPromotion && captureCount < 32)
              capturesSearched[captureCount++] = move;

          else if (!captureOrPromotion && quietCount < 64)
              quietsSearched[quietCount++] = move;
      }
    }

    // The following condition would detect a stop only after move loop has been
    // completed. But in this case bestValue is valid because we have fully
    // searched our subtree, and we can anyhow save the result in TT.
    /*
       if (Threads.stop)
        return VALUE_DRAW;
    */

    // Step 20. Check for mate and stalemate
    // All legal moves have been searched and if there are no legal moves, it
    // must be a mate or a stalemate. If we are in a singular extension search then
    // return a fail low score.

    assert(moveCount || !ss->inCheck || excludedMove || !MoveList<LEGAL>(pos).size());

    if (!moveCount)
        bestValue = excludedMove ? alpha
                   :     ss->inCheck ? mated_in(ss->ply) : VALUE_DRAW;

    else if (bestMove)
        update_all_stats(pos, ss, bestMove, bestValue, beta, prevSq,
                         quietsSearched, quietCount, capturesSearched, captureCount, depth);

    // Bonus for prior countermove that caused the fail low
    else if (   (depth >= 3 || PvNode)
             && !priorCapture)
        update_continuation_histories(ss-1, pos.piece_on(prevSq), prevSq, stat_bonus(depth));

    if (PvNode)
        bestValue = std::min(bestValue, maxValue);

    if (!excludedMove && !(rootNode && thisThread->pvIdx))
        tte->save(posKey, value_to_tt(bestValue, ss->ply), ttPv,
                  bestValue >= beta ? BOUND_LOWER :
                  PvNode && bestMove ? BOUND_EXACT : BOUND_UPPER,
                  depth, bestMove, ss->staticEval);

    assert(bestValue > -VALUE_INFINITE && bestValue < VALUE_INFINITE);

    return bestValue;
  }


  // qsearch() is the quiescence search function, which is called by the main search
  // function with zero depth, or recursively with further decreasing depth per call.
  template <NodeType NT>
  Value qsearch(Position& pos, Stack* ss, Value alpha, Value beta, Depth depth) {

    constexpr bool PvNode = NT == PV;

    assert(alpha >= -VALUE_INFINITE && alpha < beta && beta <= VALUE_INFINITE);
    assert(PvNode || (alpha == beta - 1));
    assert(depth <= 0);

    Move pv[MAX_PLY+1];
    StateInfo st;
    TTEntry* tte;
    Key posKey;
    Move ttMove, move, bestMove;
    Depth ttDepth;
    Value bestValue, value, ttValue, futilityValue, futilityBase, oldAlpha;
    bool ttHit, pvHit, givesCheck, captureOrPromotion;
    int moveCount;

    if (PvNode)
    {
        oldAlpha = alpha; // To flag BOUND_EXACT when eval above alpha and no available moves
        (ss+1)->pv = pv;
        ss->pv[0] = MOVE_NONE;
    }

    Thread* thisThread = pos.this_thread();
    (ss+1)->ply = ss->ply + 1;
    bestMove = MOVE_NONE;
    ss->inCheck = pos.checkers();
    moveCount = 0;

    // Check for an immediate draw or maximum ply reached
    if (   pos.is_draw(ss->ply)
        || ss->ply >= MAX_PLY)
        return (ss->ply >= MAX_PLY && !ss->inCheck) ? evaluate(pos) : VALUE_DRAW;

    assert(0 <= ss->ply && ss->ply < MAX_PLY);

    // Decide whether or not to include checks: this fixes also the type of
    // TT entry depth that we are going to use. Note that in qsearch we use
    // only two types of depth in TT: DEPTH_QS_CHECKS or DEPTH_QS_NO_CHECKS.
    ttDepth = ss->inCheck || depth >= DEPTH_QS_CHECKS ? DEPTH_QS_CHECKS
                                                  : DEPTH_QS_NO_CHECKS;
    // Transposition table lookup
    posKey = pos.key();
    tte = TT.probe(posKey, ttHit);
    ttValue = ttHit ? value_from_tt(tte->value(), ss->ply, pos.rule50_count()) : VALUE_NONE;
    ttMove = ttHit ? tte->move() : MOVE_NONE;
    pvHit = ttHit && tte->is_pv();

    if (  !PvNode
        && ttHit
        && tte->depth() >= ttDepth
        && ttValue != VALUE_NONE // Only in case of TT access race
        && (ttValue >= beta ? (tte->bound() & BOUND_LOWER)
                            : (tte->bound() & BOUND_UPPER)))
        return ttValue;

    // Evaluate the position statically
    if (ss->inCheck)
    {
        ss->staticEval = VALUE_NONE;
        bestValue = futilityBase = -VALUE_INFINITE;
    }
    else
    {
        if (ttHit)
        {
            // Never assume anything about values stored in TT
            if ((ss->staticEval = bestValue = tte->eval()) == VALUE_NONE)
                ss->staticEval = bestValue = evaluate(pos);

            // Can ttValue be used as a better position evaluation?
            if (    ttValue != VALUE_NONE
                && (tte->bound() & (ttValue > bestValue ? BOUND_LOWER : BOUND_UPPER)))
                bestValue = ttValue;
        }
        else
            ss->staticEval = bestValue =
            (ss-1)->currentMove != MOVE_NULL ? evaluate(pos)
                                             : -(ss-1)->staticEval + 2 * Tempo;

        // Stand pat. Return immediately if static value is at least beta
        if (bestValue >= beta)
        {
            if (!ttHit)
                tte->save(posKey, value_to_tt(bestValue, ss->ply), false, BOUND_LOWER,
                          DEPTH_NONE, MOVE_NONE, ss->staticEval);

            return bestValue;
        }

        if (PvNode && bestValue > alpha)
            alpha = bestValue;

        futilityBase = bestValue + 141;
    }

    const PieceToHistory* contHist[] = { (ss-1)->continuationHistory, (ss-2)->continuationHistory,
                                          nullptr                   , (ss-4)->continuationHistory,
                                          nullptr                   , (ss-6)->continuationHistory };

    // Initialize a MovePicker object for the current position, and prepare
    // to search the moves. Because the depth is <= 0 here, only captures,
    // queen promotions and checks (only if depth >= DEPTH_QS_CHECKS) will
    // be generated.
    MovePicker mp(pos, ttMove, depth, &thisThread->mainHistory,
                                      &thisThread->captureHistory,
                                      contHist,
                                      to_sq((ss-1)->currentMove));

    // Loop through the moves until no moves remain or a beta cutoff occurs
    while ((move = mp.next_move()) != MOVE_NONE)
    {
      assert(is_ok(move));

      givesCheck = pos.gives_check(move);
      captureOrPromotion = pos.capture_or_promotion(move);

      moveCount++;

      // Futility pruning
      if (   !ss->inCheck
          && !givesCheck
          &&  futilityBase > -VALUE_KNOWN_WIN
          && !pos.advanced_pawn_push(move))
      {
          assert(type_of(move) != ENPASSANT); // Due to !pos.advanced_pawn_push

          futilityValue = futilityBase + PieceValue[EG][pos.piece_on(to_sq(move))];

          if (futilityValue <= alpha)
          {
              bestValue = std::max(bestValue, futilityValue);
              continue;
          }

          if (futilityBase <= alpha && !pos.see_ge(move, VALUE_ZERO + 1))
          {
              bestValue = std::max(bestValue, futilityBase);
              continue;
          }
      }

      // Do not search moves with negative SEE values
      if (  !ss->inCheck && !pos.see_ge(move))
          continue;

      // Speculative prefetch as early as possible
      prefetch(TT.first_entry(pos.key_after(move)));

      // Check for legality just before making the move
      if (!pos.legal(move))
      {
          moveCount--;
          continue;
      }

      ss->currentMove = move;
      ss->continuationHistory = &thisThread->continuationHistory[ss->inCheck]
                                                                [captureOrPromotion]
                                                                [pos.moved_piece(move)]
                                                                [to_sq(move)];

      // Make and search the move
      pos.do_move(move, st, givesCheck);
      value = -qsearch<NT>(pos, ss+1, -beta, -alpha, depth - 1);
      pos.undo_move(move);

      assert(value > -VALUE_INFINITE && value < VALUE_INFINITE);

      // Check for a new best move
      if (value > bestValue)
      {
          bestValue = value;

          if (value > alpha)
          {
              bestMove = move;

              if (PvNode) // Update pv even in fail-high case
                  update_pv(ss->pv, move, (ss+1)->pv);

              if (PvNode && value < beta) // Update alpha here!
                  alpha = value;
              else
                  break; // Fail high
          }
       }
    }

    // All legal moves have been searched. A special case: if we're in check
    // and no legal moves were found, it is checkmate.
    if (ss->inCheck && bestValue == -VALUE_INFINITE)
        return mated_in(ss->ply); // Plies to mate from the root

    tte->save(posKey, value_to_tt(bestValue, ss->ply), pvHit,
              bestValue >= beta ? BOUND_LOWER :
              PvNode && bestValue > oldAlpha  ? BOUND_EXACT : BOUND_UPPER,
              ttDepth, bestMove, ss->staticEval);

    assert(bestValue > -VALUE_INFINITE && bestValue < VALUE_INFINITE);

    return bestValue;
  }


  // value_to_tt() adjusts a mate or TB score from "plies to mate from the root" to
  // "plies to mate from the current position". Standard scores are unchanged.
  // The function is called before storing a value in the transposition table.

  Value value_to_tt(Value v, int ply) {

    assert(v != VALUE_NONE);

    return  v >= VALUE_TB_WIN_IN_MAX_PLY  ? v + ply
          : v <= VALUE_TB_LOSS_IN_MAX_PLY ? v - ply : v;
  }


  // value_from_tt() is the inverse of value_to_tt(): it adjusts a mate or TB score
  // from the transposition table (which refers to the plies to mate/be mated from
  // current position) to "plies to mate/be mated (TB win/loss) from the root". However,
  // for mate scores, to avoid potentially false mate scores related to the 50 moves rule
  // and the graph history interaction, we return an optimal TB score instead.

  Value value_from_tt(Value v, int ply, int r50c) {

    if (v == VALUE_NONE)
        return VALUE_NONE;

    if (v >= VALUE_TB_WIN_IN_MAX_PLY)  // TB win or better
    {
        if (v >= VALUE_MATE_IN_MAX_PLY && VALUE_MATE - v > 99 - r50c)
            return VALUE_MATE_IN_MAX_PLY - 1; // do not return a potentially false mate score

        return v - ply;
    }

    if (v <= VALUE_TB_LOSS_IN_MAX_PLY) // TB loss or worse
    {
        if (v <= VALUE_MATED_IN_MAX_PLY && VALUE_MATE + v > 99 - r50c)
            return VALUE_MATED_IN_MAX_PLY + 1; // do not return a potentially false mate score

        return v + ply;
    }

    return v;
  }


  // update_pv() adds current move and appends child pv[]

  void update_pv(Move* pv, Move move, Move* childPv) {

    for (*pv++ = move; childPv && *childPv != MOVE_NONE; )
        *pv++ = *childPv++;
    *pv = MOVE_NONE;
  }


  // update_all_stats() updates stats at the end of search() when a bestMove is found

  void update_all_stats(const Position& pos, Stack* ss, Move bestMove, Value bestValue, Value beta, Square prevSq,
                        Move* quietsSearched, int quietCount, Move* capturesSearched, int captureCount, Depth depth) {

    int bonus1, bonus2;
    Color us = pos.side_to_move();
    Thread* thisThread = pos.this_thread();
    CapturePieceToHistory& captureHistory = thisThread->captureHistory;
    Piece moved_piece = pos.moved_piece(bestMove);
    PieceType captured = type_of(pos.piece_on(to_sq(bestMove)));

    bonus1 = stat_bonus(depth + 1);
    bonus2 = bestValue > beta + PawnValueMg ? bonus1               // larger bonus
                                            : stat_bonus(depth);   // smaller bonus

    if (!pos.capture_or_promotion(bestMove))
    {
        update_quiet_stats(pos, ss, bestMove, bonus2, depth);

        // Decrease all the non-best quiet moves
        for (int i = 0; i < quietCount; ++i)
        {
            thisThread->mainHistory[us][from_to(quietsSearched[i])] << -bonus2;
            update_continuation_histories(ss, pos.moved_piece(quietsSearched[i]), to_sq(quietsSearched[i]), -bonus2);
        }
    }
    else
        captureHistory[moved_piece][to_sq(bestMove)][captured] << bonus1;

    // Extra penalty for a quiet TT or main killer move in previous ply when it gets refuted
    if (   ((ss-1)->moveCount == 1 || ((ss-1)->currentMove == (ss-1)->killers[0]))
        && !pos.captured_piece())
            update_continuation_histories(ss-1, pos.piece_on(prevSq), prevSq, -bonus1);

    // Decrease all the non-best capture moves
    for (int i = 0; i < captureCount; ++i)
    {
        moved_piece = pos.moved_piece(capturesSearched[i]);
        captured = type_of(pos.piece_on(to_sq(capturesSearched[i])));
        captureHistory[moved_piece][to_sq(capturesSearched[i])][captured] << -bonus1;
    }
  }


  // update_continuation_histories() updates histories of the move pairs formed
  // by moves at ply -1, -2, -4, and -6 with current move.

  void update_continuation_histories(Stack* ss, Piece pc, Square to, int bonus) {

    for (int i : {1, 2, 4, 6})
    {
        if (ss->inCheck && i > 2)
            break;
        if (is_ok((ss-i)->currentMove))
            (*(ss-i)->continuationHistory)[pc][to] << bonus;
    }
  }


  // update_quiet_stats() updates move sorting heuristics

  void update_quiet_stats(const Position& pos, Stack* ss, Move move, int bonus, int depth) {

    if (ss->killers[0] != move)
    {
        ss->killers[1] = ss->killers[0];
        ss->killers[0] = move;
    }

    Color us = pos.side_to_move();
    Thread* thisThread = pos.this_thread();
    thisThread->mainHistory[us][from_to(move)] << bonus;
    update_continuation_histories(ss, pos.moved_piece(move), to_sq(move), bonus);

    if (type_of(pos.moved_piece(move)) != PAWN)
        thisThread->mainHistory[us][from_to(reverse_move(move))] << -bonus;

    if (is_ok((ss-1)->currentMove))
    {
        Square prevSq = to_sq((ss-1)->currentMove);
        thisThread->counterMoves[pos.piece_on(prevSq)][prevSq] = move;
    }

    if (depth > 11 && ss->ply < MAX_LPH)
        thisThread->lowPlyHistory[ss->ply][from_to(move)] << stat_bonus(depth - 6);
  }

  // When playing with strength handicap, choose best move among a set of RootMoves
  // using a statistical rule dependent on 'level'. Idea by Heinz van Saanen.

  Move Skill::pick_best(size_t multiPV) {

    const RootMoves& rootMoves = Threads.main()->rootMoves;
    static PRNG rng(now()); // PRNG sequence should be non-deterministic

    // RootMoves are already sorted by score in descending order
    Value topScore = rootMoves[0].score;
    int delta = std::min(topScore - rootMoves[multiPV - 1].score, PawnValueMg);
    int weakness = 120 - 2 * level;
    int maxScore = -VALUE_INFINITE;

    // Choose best move. For each move score we add two terms, both dependent on
    // weakness. One is deterministic and bigger for weaker levels, and one is
    // random. Then we choose the move with the resulting highest score.
    for (size_t i = 0; i < multiPV; ++i)
    {
        // This is our magic formula
        int push = (  weakness * int(topScore - rootMoves[i].score)
                    + delta * (rng.rand<unsigned>() % weakness)) / 128;

        if (rootMoves[i].score + push >= maxScore)
        {
            maxScore = rootMoves[i].score + push;
            best = rootMoves[i].pv[0];
        }
    }

    return best;
  }

} // namespace


/// MainThread::check_time() is used to print debug info and, more importantly,
/// to detect when we are out of available time and thus stop the search.

void MainThread::check_time() {

  if (--callsCnt > 0)
      return;

  // When using nodes, ensure checking rate is not lower than 0.1% of nodes
  callsCnt = Limits.nodes ? std::min(1024, int(Limits.nodes / 1024)) : 1024;

  static TimePoint lastInfoTime = now();

  TimePoint elapsed = Time.elapsed();
  TimePoint tick = Limits.startTime + elapsed;

  if (tick - lastInfoTime >= 1000)
  {
      lastInfoTime = tick;
      dbg_print();
  }

  // We should not stop pondering until told so by the GUI
  if (ponder)
      return;

  if (   (Limits.use_time_management() && (elapsed > Time.maximum() - 10 || stopOnPonderhit))
      || (Limits.movetime && elapsed >= Limits.movetime)
      || (Limits.nodes && Threads.nodes_searched() >= (uint64_t)Limits.nodes))
      Threads.stop = true;
}


/// UCI::pv() formats PV information according to the UCI protocol. UCI requires
/// that all (if any) unsearched PV lines are sent using a previous search score.

string UCI::pv(const Position& pos, Depth depth, Value alpha, Value beta) {

  std::stringstream ss;
  TimePoint elapsed = Time.elapsed() + 1;
  const RootMoves& rootMoves = pos.this_thread()->rootMoves;
  size_t pvIdx = pos.this_thread()->pvIdx;
  size_t multiPV = std::min((size_t)Options["MultiPV"], rootMoves.size());
  uint64_t nodesSearched = Threads.nodes_searched();
  uint64_t tbHits = Threads.tb_hits() + (TB::RootInTB ? rootMoves.size() : 0);

  for (size_t i = 0; i < multiPV; ++i)
  {
      bool updated = rootMoves[i].score != -VALUE_INFINITE;

      if (depth == 1 && !updated)
          continue;

      Depth d = updated ? depth : depth - 1;
      Value v = updated ? rootMoves[i].score : rootMoves[i].previousScore;

      bool tb = TB::RootInTB && abs(v) < VALUE_MATE_IN_MAX_PLY;
      v = tb ? rootMoves[i].tbScore : v;

      if (ss.rdbuf()->in_avail()) // Not at first line
          ss << "\n";

      ss << "info"
         << " depth "    << d
         << " seldepth " << rootMoves[i].selDepth
         << " multipv "  << i + 1
         << " score "    << UCI::value(v);

      if (!tb && i == pvIdx)
          ss << (v >= beta ? " lowerbound" : v <= alpha ? " upperbound" : "");

      ss << " nodes "    << nodesSearched
         << " nps "      << nodesSearched * 1000 / elapsed;

      if (elapsed > 1000) // Earlier makes little sense
          ss << " hashfull " << TT.hashfull();

      ss << " tbhits "   << tbHits
         << " time "     << elapsed
         << " pv";

      for (Move m : rootMoves[i].pv)
          ss << " " << UCI::move(m, pos.is_chess960());
  }

  return ss.str();
}


/// RootMove::extract_ponder_from_tt() is called in case we have no ponder move
/// before exiting the search, for instance, in case we stop the search during a
/// fail high at root. We try hard to have a ponder move to return to the GUI,
/// otherwise in case of 'ponder on' we have nothing to think on.

bool RootMove::extract_ponder_from_tt(Position& pos) {

    StateInfo st;
    bool ttHit;

    assert(pv.size() == 1);

    if (pv[0] == MOVE_NONE)
        return false;

    pos.do_move(pv[0], st);
    TTEntry* tte = TT.probe(pos.key(), ttHit);

    if (ttHit)
    {
        Move m = tte->move(); // Local copy to be SMP safe
        if (MoveList<LEGAL>(pos).contains(m))
            pv.push_back(m);
    }

    pos.undo_move(pv[0]);
    return pv.size() > 1;
}

void Tablebases::rank_root_moves(Position& pos, Search::RootMoves& rootMoves) {

    RootInTB = false;
    UseRule50 = bool(Options["Syzygy50MoveRule"]);
    ProbeDepth = int(Options["SyzygyProbeDepth"]);
    Cardinality = int(Options["SyzygyProbeLimit"]);
    bool dtz_available = true;

    // Tables with fewer pieces than SyzygyProbeLimit are searched with
    // ProbeDepth == DEPTH_ZERO
    if (Cardinality > MaxCardinality)
    {
        Cardinality = MaxCardinality;
        ProbeDepth = 0;
    }

    if (Cardinality >= popcount(pos.pieces()) && !pos.can_castle(ANY_CASTLING))
    {
        // Rank moves using DTZ tables
        RootInTB = root_probe(pos, rootMoves);

        if (!RootInTB)
        {
            // DTZ tables are missing; try to rank moves using WDL tables
            dtz_available = false;
            RootInTB = root_probe_wdl(pos, rootMoves);
        }
    }

    if (RootInTB)
    {
        // Sort moves according to TB rank
        std::sort(rootMoves.begin(), rootMoves.end(),
                  [](const RootMove &a, const RootMove &b) { return a.tbRank > b.tbRank; } );

        // Probe during search only if DTZ is not available and we are winning
        if (dtz_available || rootMoves[0].tbScore <= VALUE_DRAW)
            Cardinality = 0;
    }
    else
    {
        // Clean up if root_probe() and root_probe_wdl() have failed
        for (auto& m : rootMoves)
            m.tbRank = 0;
    }
}<|MERGE_RESOLUTION|>--- conflicted
+++ resolved
@@ -525,13 +525,9 @@
           double totalTime = rootMoves.size() == 1 ? 0 :
                              Time.optimum() * fallingEval * reduction * bestMoveInstability;
 
-<<<<<<< HEAD
           Threads.lotsOfTimeLeft = Time.elapsed() < totalTime / 64;
 
-          // Stop the search if we have exceeded the totalTime, at least 1ms search.
-=======
           // Stop the search if we have exceeded the totalTime, at least 1ms search
->>>>>>> ab5cd834
           if (Time.elapsed() > totalTime)
           {
               // If we are allowed to ponder do not stop the search now but
