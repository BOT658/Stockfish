--- conflicted
+++ resolved
@@ -1421,21 +1421,8 @@
 
               if (PvNode && value < beta) // Update alpha here!
                   alpha = value;
-<<<<<<< HEAD
-                  bestMove = move;
-              }
-              else // Fail high
-              {
-                  Cluster::save(thisThread, tte,
-                                posKey, value_to_tt(value, ss->ply), BOUND_LOWER,
-                                ttDepth, move, ss->staticEval);
-
-                  return value;
-              }
-=======
               else
                   break; // Fail high
->>>>>>> 9b276a65
           }
        }
     }
@@ -1445,17 +1432,11 @@
     if (inCheck && bestValue == -VALUE_INFINITE)
         return mated_in(ss->ply); // Plies to mate from the root
 
-<<<<<<< HEAD
     Cluster::save(thisThread, tte,
                   posKey, value_to_tt(bestValue, ss->ply),
-                  PvNode && bestValue > oldAlpha ? BOUND_EXACT : BOUND_UPPER,
+                  bestValue >= beta ? BOUND_LOWER :
+                  PvNode && bestValue > oldAlpha  ? BOUND_EXACT : BOUND_UPPER,
                   ttDepth, bestMove, ss->staticEval);
-=======
-    tte->save(posKey, value_to_tt(bestValue, ss->ply),
-              bestValue >= beta ? BOUND_LOWER :
-              PvNode && bestValue > oldAlpha  ? BOUND_EXACT : BOUND_UPPER,
-              ttDepth, bestMove, ss->staticEval);
->>>>>>> 9b276a65
 
     assert(bestValue > -VALUE_INFINITE && bestValue < VALUE_INFINITE);
 
