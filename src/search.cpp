--- conflicted
+++ resolved
@@ -393,11 +393,7 @@
   contempt = (us == WHITE ?  make_score(ct, ct / 2)
                           : -make_score(ct, ct / 2));
 
-<<<<<<< HEAD
-  int newMoveCounter = 0;
-=======
   int searchAgainCounter = 0;
->>>>>>> 69204f07
 
   // Iterative deepening loop until requested to stop or the target depth is reached
   while (   ++rootDepth < MAX_PLY
@@ -455,11 +451,7 @@
           int failedHighCnt = 0;
           while (true)
           {
-<<<<<<< HEAD
-              Depth adjustedDepth = std::max(1, rootDepth - failedHighCnt - newMoveCounter);
-=======
               Depth adjustedDepth = std::max(1, rootDepth - failedHighCnt - searchAgainCounter);
->>>>>>> 69204f07
               bestValue = ::search<PV>(rootPos, ss, alpha, beta, adjustedDepth, false);
 
               // Bring the best move to the front. It is critical that sorting
@@ -524,8 +516,10 @@
       if (!Threads.stop)
           completedDepth = rootDepth;
 
-      if (rootMoves[0].pv[0] != lastBestMove) {
-	 if (!aspiAdjust) newMoveCounter++;
+      if (rootMoves[0].pv[0] != lastBestMove)
+      {
+	 if (!aspiAdjust && Threads.increaseDepth)
+             searchAgainCounter++;
          lastBestMove = rootMoves[0].pv[0];
          lastBestMoveDepth = rootDepth;
       }
